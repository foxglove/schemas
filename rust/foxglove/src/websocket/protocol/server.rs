--- conflicted
+++ resolved
@@ -2,21 +2,11 @@
 use crate::channel::ChannelId;
 use crate::FoxgloveError;
 use base64::prelude::*;
-<<<<<<< HEAD
 use serde::{Deserialize, Serialize};
 use serde_json::json;
 use serde_repr::Serialize_repr;
 use serde_with::{base64::Base64, serde_as};
-use std::collections::HashMap;
-use std::collections::HashSet;
-=======
-use serde::Deserialize;
-use serde::Serialize;
-use serde_json::json;
-use serde_repr::Serialize_repr;
-use serde_with::{base64::Base64, serde_as};
 use std::collections::{HashMap, HashSet};
->>>>>>> 04f6f8a2
 
 #[repr(u8)]
 pub enum BinaryOpcode {
@@ -40,11 +30,7 @@
 }
 
 /// A parameter type.
-<<<<<<< HEAD
 #[derive(Debug, Clone, PartialEq, Serialize, Deserialize)]
-=======
-#[derive(Debug, Serialize, Deserialize, PartialEq)]
->>>>>>> 04f6f8a2
 #[serde(rename_all = "snake_case")]
 pub enum ParameterType {
     /// A byte array, encoded as a base64-encoded string.
@@ -57,11 +43,7 @@
 
 /// A parameter value.
 #[serde_as]
-<<<<<<< HEAD
 #[derive(Debug, Clone, PartialEq, Serialize, Deserialize)]
-=======
-#[derive(Debug, Serialize, Deserialize, PartialEq)]
->>>>>>> 04f6f8a2
 #[serde(untagged)]
 pub enum ParameterValue {
     /// A decimal or integer value.
@@ -77,11 +59,7 @@
 }
 
 /// Informs the client about a parameter.
-<<<<<<< HEAD
 #[derive(Debug, Clone, PartialEq, Serialize, Deserialize)]
-=======
-#[derive(Debug, Serialize, Deserialize, PartialEq)]
->>>>>>> 04f6f8a2
 pub struct Parameter {
     /// The name of the parameter.
     pub name: String,
@@ -227,21 +205,10 @@
     .to_string()
 }
 
-<<<<<<< HEAD
 pub fn parameters_json(parameters: &Vec<Parameter>, id: Option<&str>) -> String {
     // Serialize the parameters to JSON. This shouldn't fail, see serde_json::to_string docs.
     serde_json::to_string(&ServerMessage::ParameterValues { parameters, id })
         .expect("Failed to serialize parameters")
-=======
-#[cfg(feature = "unstable")]
-pub fn parameters_json(
-    parameters: Vec<Parameter>,
-    id: Option<String>,
-) -> Result<String, FoxgloveError> {
-    serde_json::to_value(&ServerMessage::ParameterValues { parameters, id })
-        .map(|value| value.to_string())
-        .map_err(FoxgloveError::JsonError)
->>>>>>> 04f6f8a2
 }
 
 #[cfg(test)]
