--- conflicted
+++ resolved
@@ -110,15 +110,9 @@
     "fields": {
       "type": "array",
       "items": {
-<<<<<<< HEAD
-        "$comment": "Generated from DataField by @foxglove/message-schemas",
-        "title": "DataField",
-        "description": "List of fields for every element in a byte array",
-=======
         "$comment": "Generated from PackedElementField by @foxglove/message-schemas",
         "title": "PackedElementField",
-        "description": "List of fields included for every entity in an accompanying `data` field array",
->>>>>>> 7f8ca2c5
+        "description": "List of fields for every element in a byte array",
         "type": "object",
         "properties": {
           "name": {
