import { FoxgloveEnumSchema, FoxgloveMessageSchema } from "./types";

const foxglove_Color: FoxgloveMessageSchema = {
  type: "message",
  name: "Color",
  description: "A color in RGBA format",
  fields: [
    {
      name: "r",
      type: { type: "primitive", name: "float64" },
      description: "Red value between 0 and 1",
    },
    {
      name: "g",
      type: { type: "primitive", name: "float64" },
      description: "Green value between 0 and 1",
    },
    {
      name: "b",
      type: { type: "primitive", name: "float64" },
      description: "Blue value between 0 and 1",
    },
    {
      name: "a",
      type: { type: "primitive", name: "float64" },
      description: "Alpha value between 0 and 1",
    },
  ],
};

const foxglove_Vector2: FoxgloveMessageSchema = {
  type: "message",
  name: "Vector2",
  description: "A vector in 2D space that represents a direction only",
  fields: [
    {
      name: "x",
      type: { type: "primitive", name: "float64" },
      description: "x coordinate length",
    },
    {
      name: "y",
      type: { type: "primitive", name: "float64" },
      description: "y coordinate length",
    },
  ],
};

const foxglove_Vector3: FoxgloveMessageSchema = {
  type: "message",
  name: "Vector3",
  description: "A vector in 3D space that represents a direction only",
  rosEquivalent: "geometry_msgs/Vector3",
  fields: [
    {
      name: "x",
      type: { type: "primitive", name: "float64" },
      description: "x coordinate length",
    },
    {
      name: "y",
      type: { type: "primitive", name: "float64" },
      description: "y coordinate length",
    },
    {
      name: "z",
      type: { type: "primitive", name: "float64" },
      description: "z coordinate length",
    },
  ],
};

const foxglove_Point2: FoxgloveMessageSchema = {
  type: "message",
  name: "Point2",
  description: "A point representing a position in 2D space",
  fields: [
    {
      name: "x",
      type: { type: "primitive", name: "float64" },
      description: "x coordinate position",
    },
    {
      name: "y",
      type: { type: "primitive", name: "float64" },
      description: "y coordinate position",
    },
  ],
};

const foxglove_Point3: FoxgloveMessageSchema = {
  type: "message",
  name: "Point3",
  description: "A point representing a position in 3D space",
  rosEquivalent: "geometry_msgs/Point",
  fields: [
    {
      name: "x",
      type: { type: "primitive", name: "float64" },
      description: "x coordinate position",
    },
    {
      name: "y",
      type: { type: "primitive", name: "float64" },
      description: "y coordinate position",
    },
    {
      name: "z",
      type: { type: "primitive", name: "float64" },
      description: "z coordinate position",
    },
  ],
};

const foxglove_Quaternion: FoxgloveMessageSchema = {
  type: "message",
  name: "Quaternion",
  description: "A [quaternion](https://eater.net/quaternions) representing a rotation in 3D space",
  rosEquivalent: "geometry_msgs/Quaternion",
  fields: [
    {
      name: "x",
      type: { type: "primitive", name: "float64" },
      description: "x value",
    },
    {
      name: "y",
      type: { type: "primitive", name: "float64" },
      description: "y value",
    },
    {
      name: "z",
      type: { type: "primitive", name: "float64" },
      description: "z value",
    },
    {
      name: "w",
      type: { type: "primitive", name: "float64" },
      description: "w value",
    },
  ],
};

const foxglove_Pose: FoxgloveMessageSchema = {
  type: "message",
  name: "Pose",
  description: "A position and orientation for an object or reference frame in 3D space",
  rosEquivalent: "geometry_msgs/Pose",
  fields: [
    {
      name: "position",
      type: { type: "nested", schema: foxglove_Vector3 },
      description: "Point denoting position in 3D space",
    },
    {
      name: "orientation",
      type: { type: "nested", schema: foxglove_Quaternion },
      description: "Quaternion denoting orientation in 3D space",
    },
  ],
};

const foxglove_KeyVauePair: FoxgloveMessageSchema = {
  type: "message",
  name: "KeyValuePair",
  description: "An entry representing a key and its associated value",
  fields: [
    {
      name: "key",
      type: { type: "primitive", name: "string" },
      description: "Key",
    },
    {
      name: "value",
      type: { type: "primitive", name: "string" },
      description: "Value",
    },
  ],
};

/** Fields used in each Marker message */
const commonMarkerFields: FoxgloveMessageSchema["fields"] = [
  {
    name: "timestamp",
    type: { type: "primitive", name: "time" },
    description: "Timestamp of the marker",
  },
  {
    name: "frame_id",
    type: { type: "primitive", name: "string" },
    description: "Frame of reference",
  },
  {
    name: "namespace",
    type: { type: "primitive", name: "string" },
    description:
      "Namespace into which the marker should be grouped. A marker will replace any prior marker on the same topic with the same `namespace` and `id`.",
  },
  {
    name: "id",
    type: { type: "primitive", name: "string" },
    description:
      "Identifier for the marker. A marker will replace any prior marker on the same topic with the same `namespace` and `id`.",
  },
  {
    name: "lifetime",
    type: { type: "primitive", name: "duration" },
    description:
      "Length of time (relative to `timestamp`) after which the marker should be automatically removed. Zero value indicates the marker should remain visible until it is replaced or deleted.",
  },
  {
    name: "frame_locked",
    type: { type: "primitive", name: "boolean" },
    description:
      "Whether the marker should keep its location in the fixed frame (false) or follow the frame specified in `frame_id` as it moves relative to the fixed frame (true)",
  },
  {
    name: "metadata",
    type: { type: "nested", schema: foxglove_KeyVauePair },
    array: true,
    description:
      "Additional user-provided metadata associated with the marker. Keys must be unique.",
  },
];

const foxglove_MarkerDeletionType: FoxgloveEnumSchema = {
  type: "enum",
  name: "MarkerDeletionType",
  protobufParentMessageName: "MarkerDeletion",
  protobufEnumName: "Type",
  description: "An enumeration indicating which markers should match a MarkerDeletion command",
  values: [
    { value: 0, name: "MATCHING_NAMESPACE_AND_ID" },
    { value: 1, name: "MATCHING_NAMESPACE" },
    { value: 2, name: "ALL" },
  ],
};

const foxglove_MarkerDeletion: FoxgloveMessageSchema = {
  type: "message",
  name: "MarkerDeletion",
  description: "Deletion command to remove previously published markers",
  fields: [
    {
      name: "timestamp",
      type: { type: "primitive", name: "time" },
      description:
        "Timestamp of the marker. Only matching markers earlier than this timestamp will be deleted.",
    },
    {
      name: "type",
      type: { type: "enum", enum: foxglove_MarkerDeletionType },
      description: "Type of deletion action to perform",
    },
    {
      name: "namespace",
      type: { type: "primitive", name: "string" },
      description:
        "Namespace which must match if `kind` is `MATCHING_NAMESPACE_AND_ID` or `MATCHING_NAMESPACE`.",
    },
    {
      name: "id",
      type: { type: "primitive", name: "string" },
      description: "Numeric identifier which must match if `kind` is `MATCHING_NAMESPACE_AND_ID`.",
    },
  ],
};

const foxglove_ArrowMarker: FoxgloveMessageSchema = {
  type: "message",
  name: "ArrowMarker",
  description: "A marker representing an arrow",
  fields: [
    ...commonMarkerFields,
    {
      name: "pose",
      type: { type: "nested", schema: foxglove_Pose },
      description:
        "Position of the arrow's tail and orientation of the arrow. Identity orientation means the arrow points in the +x direction.",
    },
    {
      name: "length",
      type: { type: "primitive", name: "float64" },
      description: "Length of the arrow",
    },
    {
      name: "shaft_diameter",
      type: { type: "primitive", name: "float64" },
      description: "Diameter of the arrow shaft",
    },
    {
      name: "head_diameter",
      type: { type: "primitive", name: "float64" },
      description: "Diameter of the arrow head",
    },
    {
      name: "head_length",
      type: { type: "primitive", name: "float64" },
      description: "Length of the arrow head",
    },
    {
      name: "color",
      type: { type: "nested", schema: foxglove_Color },
      description: "Color of the arrow",
    },
  ],
};

const foxglove_CubeMarker: FoxgloveMessageSchema = {
  type: "message",
  name: "CubeMarker",
  description: "A marker representing a cube or rectangular prism",
  fields: [
    ...commonMarkerFields,
    {
      name: "pose",
      type: { type: "nested", schema: foxglove_Pose },
      description: "Position of the center of the cube and orientation of the cube",
    },
    {
      name: "size",
      type: { type: "nested", schema: foxglove_Vector3 },
      description: "Size of the cube along each axis",
    },
    {
      name: "color",
      type: { type: "nested", schema: foxglove_Color },
      description: "Color of the arrow",
    },
  ],
};

const foxglove_SphereMarker: FoxgloveMessageSchema = {
  type: "message",
  name: "SphereMarker",
  description: "A marker representing a sphere or ellipsoid",
  fields: [
    ...commonMarkerFields,
    {
      name: "pose",
      type: { type: "nested", schema: foxglove_Pose },
      description: "Position of the center of the sphere and orientation of the sphere",
    },
    {
      name: "size",
      type: { type: "nested", schema: foxglove_Vector3 },
      description: "Size (diameter) of the sphere along each axis",
    },
    {
      name: "color",
      type: { type: "nested", schema: foxglove_Color },
      description: "Color of the sphere",
    },
  ],
};

const foxglove_CylinderMarker: FoxgloveMessageSchema = {
  type: "message",
  name: "CylinderMarker",
  description: "A marker representing a cylinder or elliptic cylinder",
  fields: [
    ...commonMarkerFields,
    {
      name: "pose",
      type: { type: "nested", schema: foxglove_Pose },
      description:
        "Position of the center of the cylinder and orientation of the cylinder. The cylinder's flat faces are perpendicular to the z-axis.",
    },
    {
      name: "bottom_radius",
      type: { type: "primitive", name: "float64" },
      description: "Radius of the cylinder at min z",
    },
    {
      name: "top_radius",
      type: { type: "primitive", name: "float64" },
      description: "Radius of the cylinder at max z",
    },
    {
      name: "height",
      type: { type: "primitive", name: "float64" },
      description: "Height of the cylinder along the z axis",
    },
    {
      name: "color",
      type: { type: "nested", schema: foxglove_Color },
      description: "Color of the sphere",
    },
  ],
};

const foxglove_LineType: FoxgloveEnumSchema = {
  type: "enum",
  name: "LineType",
  protobufParentMessageName: "LineMarker",
  protobufEnumName: "Type",
  description: "An enumeration indicating how input points should be interpreted to create lines",
  values: [
    { value: 0, name: "LINE_STRIP", description: "0-1, 1-2, ..., (n-1)-n" },
    { value: 1, name: "LINE_LOOP", description: "0-1, 1-2, ..., (n-1)-n, n-0" },
    { value: 2, name: "LINE_LIST", description: "0-1, 2-3, 4-5, ..." },
  ],
};

const foxglove_LineMarker: FoxgloveMessageSchema = {
  type: "message",
  name: "LineMarker",
  description: "A marker representing a series of points connected by lines",
  fields: [
    ...commonMarkerFields,
    {
      name: "type",
      type: { type: "enum", enum: foxglove_LineType },
      description: "Drawing primitive to use for lines",
    },
    {
      name: "pose",
      type: { type: "nested", schema: foxglove_Pose },
      description: "Origin of lines relative to reference frame",
    },
    {
      name: "thickness",
      type: { type: "primitive", name: "float64" },
      description: "Line thickness",
    },
    {
      name: "scale_invariant",
      type: { type: "primitive", name: "boolean" },
      description:
        "Indicates whether `thickness` is a fixed size in screen pixels (true), or specified in world coordinates and scales with distance from the camera (false)",
    },
    {
      name: "points",
      type: { type: "nested", schema: foxglove_Point3 },
      array: true,
      description: "Points along the line",
    },
    {
      name: "color",
      type: { type: "nested", schema: foxglove_Color },
      description:
        "Solid color to use for the whole line. One of `color` or `colors` must be provided.",
    },
    {
      name: "colors",
      type: { type: "nested", schema: foxglove_Color },
      array: true,
      description:
        "Per-point colors (if specified, must have the same length as `points`). One of `color` or `colors` must be provided.",
    },
    {
      name: "indices",
      type: { type: "primitive", name: "uint32" },
      array: true,
      description:
        "Indexes into the `points` and `colors` attribute arrays, which can be used to avoid duplicating attribute data.",
    },
  ],
};

const foxglove_TextMarker: FoxgloveMessageSchema = {
  type: "message",
  name: "TextMarker",
  description: "A marker representing a text label",
  fields: [
    ...commonMarkerFields,
    {
      name: "pose",
      type: { type: "nested", schema: foxglove_Pose },
      description:
        "Position of the center of the text box and orientation of the text. Identity orientation means the text is oriented in the xy-plane and flows from -x to +x.",
    },
    {
      name: "billboard",
      type: { type: "primitive", name: "boolean" },
      description:
        "Whether the text should respect `pose.orientation` (false) or always face the camera (true)",
    },
    {
      name: "font_size",
      type: { type: "primitive", name: "float64" },
      description: "Font size (height of one line of text)",
    },
    {
      name: "scale_invariant",
      type: { type: "primitive", name: "boolean" },
      description:
        "Indicates whether `font_size` is a fixed size in screen pixels (true), or specified in world coordinates and scales with distance from the camera (false)",
    },
    {
      name: "color",
      type: { type: "nested", schema: foxglove_Color },
      description: "Color of the text",
    },
    {
      name: "text",
      type: { type: "primitive", name: "string" },
      description: "Text",
    },
  ],
};

const foxglove_TrianglesType: FoxgloveEnumSchema = {
  type: "enum",
  name: "TrianglesType",
  protobufParentMessageName: "TrianglesMarker",
  protobufEnumName: "Type",
  description:
    "An enumeration indicating how input points should be interpreted to create triangles",
  values: [
    { value: 0, name: "TRIANGLE_LIST", description: "0-1-2, 3-4-5, ..." },
    {
      value: 1,
      name: "TRIANGLE_STRIP",
      description: "0-1-2, 1-2-3, 2-3-4, ...",
    },
    {
      value: 2,
      name: "TRIANGLE_FAN",
      description: "0-1-2, 0-2-3, 0-3-4, ...",
    },
  ],
};

const foxglove_TrianglesMarker: FoxgloveMessageSchema = {
  type: "message",
  name: "TrianglesMarker",
  description: "A marker representing a set of triangles or a surface tiled by triangles",
  fields: [
    ...commonMarkerFields,
    {
      name: "type",
      type: { type: "enum", enum: foxglove_TrianglesType },
      description: "Drawing primitive to use for triangles",
    },
    {
      name: "pose",
      type: { type: "nested", schema: foxglove_Pose },
      description: "Origin of triangles relative to reference frame",
    },
    {
      name: "points",
      type: { type: "nested", schema: foxglove_Point3 },
      array: true,
      description: "Vertices to use for triangles",
    },
    {
      name: "color",
      type: { type: "nested", schema: foxglove_Color },
      description:
        "Solid color to use for the whole shape. One of `color` or `colors` must be provided.",
    },
    {
      name: "colors",
      type: { type: "nested", schema: foxglove_Color },
      array: true,
      description:
        "Per-vertex colors (if specified, must have the same length as `points`). One of `color` or `colors` should be provided.",
    },
    {
      name: "indices",
      type: { type: "primitive", name: "uint32" },
      array: true,
      description:
        "Indexes into the `points` and `colors` attribute arrays, which can be used to avoid duplicating attribute data.",
    },
  ],
};

const foxglove_ModelMarker: FoxgloveMessageSchema = {
  type: "message",
  name: "ModelMarker",
  description: "A marker representing a 3D model",
  fields: [
    ...commonMarkerFields,
    {
      name: "pose",
      type: { type: "nested", schema: foxglove_Pose },
      description: "Origin of model relative to reference frame",
    },
    {
      name: "scale",
      type: { type: "nested", schema: foxglove_Vector3 },
      description: "Scale factor to apply to the model along each axis",
    },
    {
      name: "color",
      type: { type: "nested", schema: foxglove_Color },
      description:
        "Solid color to use for the whole model. If `use_embedded_materials` is true, this color is blended on top of the embedded material color.",
    },
    {
      name: "use_embedded_materials",
      type: { type: "primitive", name: "boolean" },
      description: "Whether to use materials embedded in the model, or only the `color`",
    },
    {
      name: "url",
      type: { type: "primitive", name: "string" },
      description:
        "URL pointing to model file. Either `url` or `mime_type` and `data` should be provided.",
    },
    {
      name: "mime_type",
      type: { type: "primitive", name: "string" },
      description:
        "MIME type of embedded model (e.g. `model/gltf-binary`). Either `url` or `mime_type` and `data` should be provided.",
    },
    {
      name: "data",
      type: { type: "primitive", name: "bytes" },
      description: "Embedded model. Either `url` or `mime_type` and `data` should be provided.",
    },
  ],
};

const foxglove_Markers: FoxgloveMessageSchema = {
  type: "message",
  name: "Markers",
  description: "A list that can contain any number of any type of marker",
  fields: [
    {
      name: "deletions",
      type: { type: "nested", schema: foxglove_MarkerDeletion },
      array: true,
      description: "Marker deletion actions",
    },
    {
      name: "arrows",
      type: { type: "nested", schema: foxglove_ArrowMarker },
      array: true,
      description: "Arrow markers",
    },
    {
      name: "cubes",
      type: { type: "nested", schema: foxglove_CubeMarker },
      array: true,
      description: "Cube markers",
    },
    {
      name: "spheres",
      type: { type: "nested", schema: foxglove_SphereMarker },
      array: true,
      description: "Sphere markers",
    },
    {
      name: "cylinders",
      type: { type: "nested", schema: foxglove_CylinderMarker },
      array: true,
      description: "Cylinder markers",
    },
    {
      name: "lines",
      type: { type: "nested", schema: foxglove_LineMarker },
      array: true,
      description: "Line markers",
    },
    {
      name: "triangles",
      type: { type: "nested", schema: foxglove_TrianglesMarker },
      array: true,
      description: "Triangles markers",
    },
    {
      name: "texts",
      type: { type: "nested", schema: foxglove_TextMarker },
      array: true,
      description: "Text markers",
    },
    {
      name: "models",
      type: { type: "nested", schema: foxglove_ModelMarker },
      array: true,
      description: "Model markers",
    },
  ],
};

export const foxglove_CameraCalibration: FoxgloveMessageSchema = {
  type: "message",
  name: "CameraCalibration",
  description: "Camera calibration parameters",
  fields: [
    {
      name: "timestamp",
      type: { type: "primitive", name: "time" },
      description: "Timestamp of calibration data",
    },
    {
      name: "width",
      type: { type: "primitive", name: "uint32" },
      description: "Image width",
    },
    {
      name: "height",
      type: { type: "primitive", name: "uint32" },
      description: "Image height",
    },
    {
      name: "distortion_model",
      type: { type: "primitive", name: "string" },
      description: "Name of distortion model",
    },
    {
      name: "D",
      type: { type: "primitive", name: "float64" },
      description: "Distortion parameters",
      array: true,
    },
    {
      name: "K",
      type: { type: "primitive", name: "float64" },
      array: 9,
      description: `Intrinsic camera matrix (3x3 row-major matrix)

A 3x3 row-major matrix for the raw (distorted) image.

Projects 3D points in the camera coordinate frame to 2D pixel coordinates using the focal lengths (fx, fy) and principal point (cx, cy).

\`\`\`
    [fx  0 cx]
K = [ 0 fy cy]
    [ 0  0  1]
\`\`\`
`,
    },
    {
      name: "R",
      type: { type: "primitive", name: "float64" },
      array: 9,
      description: `Rectification matrix (3x3 row-major matrix)

A rotation matrix aligning the camera coordinate system to the ideal stereo image plane so that epipolar lines in both stereo images are parallel.`,
    },
    {
      name: "P",
      type: { type: "primitive", name: "float64" },
      array: 12,
      description: `Projection/camera matrix (3x4 row-major matrix)

\`\`\`
    [fx'  0  cx' Tx]
P = [ 0  fy' cy' Ty]
    [ 0   0   1   0]
\`\`\`

By convention, this matrix specifies the intrinsic (camera) matrix of the processed (rectified) image. That is, the left 3x3 portion is the normal camera intrinsic matrix for the rectified image.

It projects 3D points in the camera coordinate frame to 2D pixel coordinates using the focal lengths (fx', fy') and principal point (cx', cy') - these may differ from the values in K.

For monocular cameras, Tx = Ty = 0. Normally, monocular cameras will also have R = the identity and P[1:3,1:3] = K.

For a stereo pair, the fourth column [Tx Ty 0]' is related to the position of the optical center of the second camera in the first camera's frame. We assume Tz = 0 so both cameras are in the same stereo image plane. The first camera always has Tx = Ty = 0. For the right (second) camera of a horizontal stereo pair, Ty = 0 and Tx = -fx' * B, where B is the baseline between the cameras.

Given a 3D point [X Y Z]', the projection (x, y) of the point onto the rectified image is given by:

\`\`\`
[u v w]' = P * [X Y Z 1]'
       x = u / w
       y = v / w
\`\`\`

This holds for both images of a stereo pair.
`,
    },
  ],
};

const foxglove_CompressedImage: FoxgloveMessageSchema = {
  type: "message",
  name: "CompressedImage",
  description: "A compressed image",
  fields: [
    {
      name: "timestamp",
      type: { type: "primitive", name: "time" },
      description: "Timestamp of image",
    },
    {
      name: "data",
      type: { type: "primitive", name: "bytes" },
      description: "Compressed image data",
    },
    {
      name: "format",
      type: { type: "primitive", name: "string" },
      description: "Image format",
    },
  ],
};

const foxglove_RawImage: FoxgloveMessageSchema = {
  type: "message",
  name: "RawImage",
  description: "A raw image",
  fields: [
    {
      name: "timestamp",
      type: { type: "primitive", name: "time" },
      description: "Timestamp of image",
    },
    {
      name: "width",
      type: { type: "primitive", name: "uint32" },
      description: "Image width",
    },
    {
      name: "height",
      type: { type: "primitive", name: "uint32" },
      description: "Image height",
    },
    {
      name: "encoding",
      type: { type: "primitive", name: "string" },
      description: "Encoding of the raw image data",
    },
    {
      name: "step",
      type: { type: "primitive", name: "uint32" },
      description: "Byte length of a single row",
    },
    {
      name: "data",
      type: { type: "primitive", name: "bytes" },
      description: "Raw image data",
    },
  ],
};

const foxglove_Transform: FoxgloveMessageSchema = {
  type: "message",
  name: "Transform",
  description: "A transform in 3D space",
  fields: [
    {
      name: "timestamp",
      type: { type: "primitive", name: "time" },
      description: "Transform time",
    },
    {
      name: "translation",
      type: { type: "nested", schema: foxglove_Vector3 },
      description: "Translation component of the transform",
    },
    {
      name: "rotation",
      type: { type: "nested", schema: foxglove_Quaternion },
      description: "Rotation component of the transform",
    },
  ],
};

const foxglove_FrameTransform: FoxgloveMessageSchema = {
  type: "message",
  name: "FrameTransform",
  description: "A transform between two reference frames in 3D space",
  fields: [
    {
      name: "timestamp",
      type: { type: "primitive", name: "time" },
      description: "Timestamp of transform",
    },
    {
      name: "parent_frame_id",
      type: { type: "primitive", name: "string" },
      description: "Name of the parent frame",
    },
    {
      name: "child_frame_id",
      type: { type: "primitive", name: "string" },
      description: "Name of the child frame",
    },
    {
      name: "transform",
      type: { type: "nested", schema: foxglove_Transform },
      description: "Transform from parent frame to child frame",
    },
  ],
};

const foxglove_PoseInFrame: FoxgloveMessageSchema = {
  type: "message",
  name: "PoseInFrame",
  description: "A timestamped pose for an object or reference frame in 3D space",
  fields: [
    {
      name: "timestamp",
      type: { type: "primitive", name: "time" },
      description: "Timestamp of pose",
    },
    {
      name: "frame_id",
      type: { type: "primitive", name: "string" },
      description: "Frame of reference for pose position and orientation",
    },
    {
      name: "pose",
      type: { type: "nested", schema: foxglove_Pose },
      description: "Pose in 3D space",
    },
  ],
};

const foxglove_PosesInFrame: FoxgloveMessageSchema = {
  type: "message",
  name: "PosesInFrame",
  description: "An array of timestamped poses for an object or reference frame in 3D space",
  fields: [
    {
      name: "timestamp",
      type: { type: "primitive", name: "time" },
      description: "Timestamp of pose",
    },
    {
      name: "frame_id",
      type: { type: "primitive", name: "string" },
      description: "Frame of reference for pose position and orientation",
    },
    {
      name: "poses",
      type: { type: "nested", schema: foxglove_Pose },
      description: "Poses in 3D space",
      array: true,
    },
  ],
};

const foxglove_GeoJSON: FoxgloveMessageSchema = {
  type: "message",
  name: "GeoJSON",
  description: "GeoJSON data for annotating maps",
  fields: [
    {
      name: "geojson",
      type: { type: "primitive", name: "string" },
      description: "GeoJSON data encoded as a UTF-8 string",
    },
  ],
};

const foxglove_NumericType: FoxgloveEnumSchema = {
  type: "enum",
  name: "NumericType",
  description: "Numeric type",
  protobufParentMessageName: "PackedElementField",
  protobufEnumName: "NumericType",
  values: [
    { name: "UNKNOWN", value: 0 },
    { name: "UINT8", value: 1 },
    { name: "INT8", value: 2 },
    { name: "UINT16", value: 3 },
    { name: "INT16", value: 4 },
    { name: "UINT32", value: 5 },
    { name: "INT32", value: 6 },
    { name: "FLOAT32", value: 7 },
    { name: "FLOAT64", value: 8 },
  ],
};

const foxglove_PackedElementField: FoxgloveMessageSchema = {
  type: "message",
  name: "PackedElementField",
  description: "List of fields for every element in a byte array",
  fields: [
    {
      name: "name",
      type: { type: "primitive", name: "string" },
      description: "Name of the field",
    },
    {
      name: "offset",
      type: { type: "primitive", name: "uint32" },
      description: "Byte offset from start of data buffer",
    },
    {
      name: "type",
      type: { type: "enum", enum: foxglove_NumericType },
      description: "Type of data in the field. Integers are stored using little-endian byte order.",
    },
  ],
};

const foxglove_Grid: FoxgloveMessageSchema = {
  type: "message",
  name: "Grid",
  description: "A 2D grid of data",
  fields: [
    {
      name: "timestamp",
      type: { type: "primitive", name: "time" },
      description: "Timestamp of grid",
    },
    {
      name: "frame_id",
      type: { type: "primitive", name: "string" },
      description: "Frame of reference",
    },
    {
      name: "pose",
      type: { type: "nested", schema: foxglove_Pose },
      description:
        "Origin of grid's corner relative to frame of reference; grid is positioned in the x-y plane relative to this origin",
    },
    {
      name: "column_count",
      type: { type: "primitive", name: "uint32" },
      description: "Number of grid columns",
    },
    {
      name: "cell_size",
      type: { type: "nested", schema: foxglove_Vector2 },
      description: "Size of single grid cell along x and y axes, relative to `pose`",
    },
    {
      name: "row_stride",
      type: { type: "primitive", name: "uint32" },
      description: "Number of bytes between rows in `data`",
    },
    {
      name: "cell_stride",
      type: { type: "primitive", name: "uint32" },
      description: "Number of bytes between cells within a row in `data`",
    },
    {
      name: "fields",
      type: { type: "nested", schema: foxglove_PackedElementField },
      array: true,
      description: "Fields in `data`",
    },
    {
      name: "data",
      type: { type: "primitive", name: "bytes" },
      description: "Grid cell data, interpreted using `fields`, in row-major (y-major) order",
    },
  ],
};

const foxglove_CircleAnnotation: FoxgloveMessageSchema = {
  type: "message",
  name: "CircleAnnotation",
  description: "A circle annotation on a 2D image",
  fields: [
    {
      name: "timestamp",
      type: { type: "primitive", name: "time" },
      description: "Timestamp of circle",
    },
    {
      name: "position",
      type: { type: "nested", schema: foxglove_Point2 },
      description: "Center of the circle in 2D image coordinates",
    },
    {
      name: "diameter",
      type: { type: "primitive", name: "float64" },
      description: "Circle diameter",
    },
    {
      name: "thickness",
      type: { type: "primitive", name: "float64" },
      description: "Line thickness",
    },
    {
      name: "fill_color",
      type: { type: "nested", schema: foxglove_Color },
      description: "Fill color",
    },
    {
      name: "outline_color",
      type: { type: "nested", schema: foxglove_Color },
      description: "Outline color",
    },
  ],
};

const foxglove_PointsAnnotationType: FoxgloveEnumSchema = {
  type: "enum",
  name: "PointsAnnotationType",
  description: "Type of points annotation",
  protobufParentMessageName: "PointsAnnotation",
  protobufEnumName: "Type",
  values: [
    { name: "UNKNOWN", value: 0 },
    { name: "POINTS", value: 1 },
    { name: "LINE_LOOP", value: 2 },
    { name: "LINE_STRIP", value: 3 },
    { name: "LINE_LIST", value: 4 },
  ],
};

const foxglove_PointsAnnotation: FoxgloveMessageSchema = {
  type: "message",
  name: "PointsAnnotation",
  description: "An array of points on a 2D image",
  fields: [
    {
      name: "timestamp",
      type: { type: "primitive", name: "time" },
      description: "Timestamp of annotation",
    },
    {
      name: "type",
      type: { type: "enum", enum: foxglove_PointsAnnotationType },
      description: "Type of points annotation to draw",
    },
    {
      name: "points",
      type: { type: "nested", schema: foxglove_Point2 },
      description: "Points in 2D image coordinates",
      array: true,
    },
    {
      name: "outline_colors",
      type: { type: "nested", schema: foxglove_Color },
      description: "Outline colors",
      array: true,
    },
    {
      name: "fill_color",
      type: { type: "nested", schema: foxglove_Color },
      description: "Fill color",
    },
  ],
};

const foxglove_ImageAnnotations: FoxgloveMessageSchema = {
  type: "message",
  name: "ImageAnnotations",
  description: "Array of annotations for a 2D image",
  fields: [
    {
      name: "circles",
      type: { type: "nested", schema: foxglove_CircleAnnotation },
      description: "Circle annotations",
      array: true,
    },
    {
      name: "points",
      type: { type: "nested", schema: foxglove_PointsAnnotation },
      description: "Points annotations",
      array: true,
    },
  ],
};

const foxglove_PositionCovarianceType: FoxgloveEnumSchema = {
  type: "enum",
  name: "PositionCovarianceType",
  description: "Type of position covariance",
  protobufParentMessageName: "LocationFix",
  protobufEnumName: "PositionCovarianceType",
  values: [
    { name: "UNKNOWN", value: 0 },
    { name: "APPROXIMATED", value: 1 },
    { name: "DIAGONAL_KNOWN", value: 2 },
    { name: "KNOWN", value: 3 },
  ],
};

const foxglove_LocationFix: FoxgloveMessageSchema = {
  type: "message",
  name: "LocationFix",
  description: "A navigation satellite fix for any Global Navigation Satellite System",
  fields: [
    {
      name: "latitude",
      type: { type: "primitive", name: "float64" },
      description: "Latitude in degrees",
    },
    {
      name: "longitude",
      type: { type: "primitive", name: "float64" },
      description: "Longitude in degrees",
    },
    {
      name: "altitude",
      type: { type: "primitive", name: "float64" },
      description: "Altitude in meters",
    },
    {
      name: "position_covariance",
      type: { type: "primitive", name: "float64" },
      description:
        "Position covariance (m^2) defined relative to a tangential plane through the reported position. The components are East, North, and Up (ENU), in row-major order.",
      array: 9,
    },
    {
      name: "position_covariance_type",
      type: { type: "enum", enum: foxglove_PositionCovarianceType },
      description:
        "If `position_covariance` is available, `position_covariance_type` must be set to indicate the type of covariance.",
    },
  ],
};

const foxglove_LogLevel: FoxgloveEnumSchema = {
  type: "enum",
  name: "LogLevel",
  description: "Log level",
  protobufParentMessageName: "Log",
  protobufEnumName: "Level",
  values: [
    { name: "UNKNOWN", value: 0 },
    { name: "DEBUG", value: 1 },
    { name: "INFO", value: 2 },
    { name: "WARNING", value: 3 },
    { name: "ERROR", value: 4 },
    { name: "FATAL", value: 5 },
  ],
};

const foxglove_Log: FoxgloveMessageSchema = {
  type: "message",
  name: "Log",
  description: "A log message",
  fields: [
    {
      name: "timestamp",
      type: { type: "primitive", name: "time" },
      description: "Timestamp of log message",
    },
    {
      name: "level",
      type: { type: "enum", enum: foxglove_LogLevel },
      description: "Log level",
    },
    {
      name: "message",
      type: { type: "primitive", name: "string" },
      description: "Log message",
    },
    {
      name: "name",
      type: { type: "primitive", name: "string" },
      description: "Process or node name",
    },
    {
      name: "file",
      type: { type: "primitive", name: "string" },
      description: "Filename",
    },
    {
      name: "line",
      type: { type: "primitive", name: "uint32" },
      description: "Line number in the file",
    },
  ],
};

const foxglove_PointCloud: FoxgloveMessageSchema = {
  type: "message",
  name: "PointCloud",
  description:
    "A collection of N-dimensional points, which may contain additional fields with information like normals, intensity, etc.",
  fields: [
    {
      name: "timestamp",
      type: { type: "primitive", name: "time" },
      description: "Timestamp of point cloud",
    },
    {
      name: "frame_id",
      type: { type: "primitive", name: "string" },
      description: "Frame of reference",
    },
    {
      name: "pose",
      type: { type: "nested", schema: foxglove_Pose },
      description: "The origin of the point cloud relative to the frame of reference",
    },
    {
      name: "point_stride",
      type: { type: "primitive", name: "uint32" },
      description: "Number of bytes between points in the `data`",
    },
    {
      name: "fields",
      type: { type: "nested", schema: foxglove_PackedElementField },
      array: true,
      description: "Fields in the `data`",
    },
    {
      name: "data",
      type: { type: "primitive", name: "bytes" },
      description: "Point data, interpreted using `fields`",
    },
  ],
};

const foxglove_LaserScan: FoxgloveMessageSchema = {
  type: "message",
  name: "LaserScan",
  description: "A single scan from a planar laser range-finder",
  fields: [
    {
      name: "timestamp",
      type: { type: "primitive", name: "time" },
      description: "Timestamp of scan",
    },
    {
      name: "frame_id",
      type: { type: "primitive", name: "string" },
      description: "Frame of reference",
    },
    {
      name: "pose",
      type: { type: "nested", schema: foxglove_Pose },
      description:
        "Origin of scan relative to frame of reference; points are positioned in the x-y plane relative to this origin; angles are interpreted as counterclockwise rotations around the z axis with 0 rad being in the +x direction",
    },
    {
      name: "start_angle",
      type: { type: "primitive", name: "float64" },
      description: "Bearing of first point, in radians",
    },
    {
      name: "end_angle",
      type: { type: "primitive", name: "float64" },
      description: "Bearing of last point, in radians",
    },
    {
      name: "ranges",
      type: { type: "primitive", name: "float64" },
      description:
        "Distance of detections from origin; assumed to be at equally-spaced angles between `start_angle` and `end_angle`",
      array: true,
    },
    {
      name: "intensities",
      type: { type: "primitive", name: "float64" },
      description: "Intensity of detections",
      array: true,
    },
  ],
};

export const foxgloveMessageSchemas = {
  ArrowMarker: foxglove_ArrowMarker,
  CameraCalibration: foxglove_CameraCalibration,
  CircleAnnotation: foxglove_CircleAnnotation,
  Color: foxglove_Color,
  CompressedImage: foxglove_CompressedImage,
<<<<<<< HEAD
  CubeMarker: foxglove_CubeMarker,
  CylinderMarker: foxglove_CylinderMarker,
  DataField: foxglove_DataField,
=======
  PackedElementField: foxglove_PackedElementField,
>>>>>>> c23107d9
  FrameTransform: foxglove_FrameTransform,
  GeoJSON: foxglove_GeoJSON,
  Grid: foxglove_Grid,
  ImageAnnotations: foxglove_ImageAnnotations,
  KeyValuePair: foxglove_KeyVauePair,
  LaserScan: foxglove_LaserScan,
  LineMarker: foxglove_LineMarker,
  LocationFix: foxglove_LocationFix,
  Log: foxglove_Log,
  MarkerDeletion: foxglove_MarkerDeletion,
  Markers: foxglove_Markers,
  ModelMarker: foxglove_ModelMarker,
  Point2: foxglove_Point2,
  Point3: foxglove_Point3,
  PointCloud: foxglove_PointCloud,
  PointsAnnotation: foxglove_PointsAnnotation,
  Pose: foxglove_Pose,
  PoseInFrame: foxglove_PoseInFrame,
  PosesInFrame: foxglove_PosesInFrame,
  Quaternion: foxglove_Quaternion,
  RawImage: foxglove_RawImage,
  SphereMarker: foxglove_SphereMarker,
  TextMarker: foxglove_TextMarker,
  Transform: foxglove_Transform,
  TrianglesMarker: foxglove_TrianglesMarker,
  Vector2: foxglove_Vector2,
  Vector3: foxglove_Vector3,
};

export const foxgloveEnumSchemas = {
  LineType: foxglove_LineType,
  LogLevel: foxglove_LogLevel,
  MarkerDeletionType: foxglove_MarkerDeletionType,
  NumericType: foxglove_NumericType,
  PointsAnnotationType: foxglove_PointsAnnotationType,
  PositionCovarianceType: foxglove_PositionCovarianceType,
  TrianglesType: foxglove_TrianglesType,
};<|MERGE_RESOLUTION|>--- conflicted
+++ resolved
@@ -1340,13 +1340,9 @@
   CircleAnnotation: foxglove_CircleAnnotation,
   Color: foxglove_Color,
   CompressedImage: foxglove_CompressedImage,
-<<<<<<< HEAD
   CubeMarker: foxglove_CubeMarker,
   CylinderMarker: foxglove_CylinderMarker,
-  DataField: foxglove_DataField,
-=======
   PackedElementField: foxglove_PackedElementField,
->>>>>>> c23107d9
   FrameTransform: foxglove_FrameTransform,
   GeoJSON: foxglove_GeoJSON,
   Grid: foxglove_Grid,
